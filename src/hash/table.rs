--- conflicted
+++ resolved
@@ -203,62 +203,51 @@
     }
 }
 
-<<<<<<< HEAD
 impl<Z, M> Bucket<Z, M> {
-    /// Move out the reference to the table.
-    pub fn into_table(self) -> M {
-        self.table
-    }
-=======
-impl<K, V, M> Bucket<K, V, M> {
->>>>>>> b71d24f0
     /// Get the raw index.
     pub fn index(&self) -> usize {
         self.idx
     }
 }
 
-<<<<<<< HEAD
+impl<Z, M> Deref for FullBucket<Z, M>
+    where Z: ZippedPtrs, M: Deref<Target=RawTable<Z>>
+{
+    type Target = RawTable<Z>;
+    fn deref(&self) -> &RawTable<Z> {
+        &self.table
+    }
+}
+
+/// `Put` is implemented for types which provide access to a table and cannot be invalidated
+///  by filling a bucket. A similar implementation for `Take` is possible.
+pub trait Put<Z: ZippedPtrs> {
+    unsafe fn borrow_table_mut(&mut self) -> &mut RawTable<Z>;
+}
+
+
+impl<'t, Z> Put<Z> for &'t mut RawTable<Z> where Z: ZippedPtrs {
+    unsafe fn borrow_table_mut(&mut self) -> &mut RawTable<Z> {
+        *self
+    }
+}
+
+impl<Z, M> Put<Z> for Bucket<Z, M> where Z: ZippedPtrs, M: Put<Z> {
+    unsafe fn borrow_table_mut(&mut self) -> &mut RawTable<Z> {
+        self.table.borrow_table_mut()
+    }
+}
+
+impl<Z, M> Put<Z> for FullBucket<Z, M> where Z: ZippedPtrs, M: Put<Z> {
+    unsafe fn borrow_table_mut(&mut self) -> &mut RawTable<Z> {
+        self.table.borrow_table_mut()
+    }
+}
+
 impl<Z, M> Bucket<Z, M>
     where Z: ZippedPtrs, M: Deref<Target=RawTable<Z>>
 {
     pub fn new(table: M, hash: SafeHash) -> Bucket<Z, M> {
-=======
-impl<K, V, M> Deref for FullBucket<K, V, M> where M: Deref<Target=RawTable<K, V>> {
-    type Target = RawTable<K, V>;
-    fn deref(&self) -> &RawTable<K, V> {
-        &self.table
-    }
-}
-
-/// `Put` is implemented for types which provide access to a table and cannot be invalidated
-///  by filling a bucket. A similar implementation for `Take` is possible.
-pub trait Put<K, V> {
-    unsafe fn borrow_table_mut(&mut self) -> &mut RawTable<K, V>;
-}
-
-
-impl<'t, K, V> Put<K, V> for &'t mut RawTable<K, V> {
-    unsafe fn borrow_table_mut(&mut self) -> &mut RawTable<K, V> {
-        *self
-    }
-}
-
-impl<K, V, M> Put<K, V> for Bucket<K, V, M> where M: Put<K, V> {
-    unsafe fn borrow_table_mut(&mut self) -> &mut RawTable<K, V> {
-        self.table.borrow_table_mut()
-    }
-}
-
-impl<K, V, M> Put<K, V> for FullBucket<K, V, M> where M: Put<K, V> {
-    unsafe fn borrow_table_mut(&mut self) -> &mut RawTable<K, V> {
-        self.table.borrow_table_mut()
-    }
-}
-
-impl<K, V, M: Deref<Target=RawTable<K, V>>> Bucket<K, V, M> {
-    pub fn new(table: M, hash: SafeHash) -> Bucket<K, V, M> {
->>>>>>> b71d24f0
         Bucket::at_index(table, hash.inspect() as usize)
     }
 
@@ -359,15 +348,9 @@
     }
 }
 
-<<<<<<< HEAD
-impl<Z, M> EmptyBucket<Z, M>
-    where Z: ZippedPtrs, M: Deref<Target=RawTable<Z>> + DerefMut
+impl<Z, M> EmptyBucket<Z, M> where Z: ZippedPtrs, M: Put<Z>
 {
     /// Puts given table entry, along with the key's hash,
-=======
-impl<K, V, M> EmptyBucket<K, V, M> where M: Put<K, V> {
-    /// Puts given key and value pair, along with the key's hash,
->>>>>>> b71d24f0
     /// into this bucket in the hashtable. Note how `self` is 'moved' into
     /// this function, because this slot will no longer be empty when
     /// we return! A `FullBucket` is returned for later use, pointing to
@@ -378,13 +361,7 @@
                -> FullBucket<Z, M> {
         unsafe {
             *self.raw.hash = hash.inspect();
-<<<<<<< HEAD
             self.raw.data.write(data);
-        }
-=======
-            ptr::write(self.raw.key, key);
-            ptr::write(self.raw.val, value);
->>>>>>> b71d24f0
 
             self.table.borrow_table_mut().size += 1;
         }
@@ -394,7 +371,7 @@
 }
 
 impl<Z, M> FullBucket<Z, M>
-    where Z: ZippedPtrs, M: Deref<Target=RawTable<Z>>
+    where Z: ZippedPtrs + Copy, M: Deref<Target=RawTable<Z>>
 {
     #[inline]
     pub fn next(self) -> Bucket<Z, M> {
@@ -414,7 +391,7 @@
 
     /// Duplicates the current position. This can be useful for operations
     /// on two or more buckets.
-    pub fn stash(self) -> FullBucket<K, V, Self> {
+    pub fn stash(self) -> FullBucket<Z, Self> {
         FullBucket {
             raw: self.raw,
             idx: self.idx,
@@ -464,25 +441,15 @@
     }
 }
 
-<<<<<<< HEAD
-impl<Z, M> FullBucket<Z, M>
-    where Z: ZippedPtrs + Copy, M: Deref<Target=RawTable<Z>> + DerefMut
-{
-=======
 // We take a mutable reference to the table instead of accepting anything that
 // implements `DerefMut` to prevent fn `take` from being called on `stash`ed
 // buckets.
-impl<'t, K, V> FullBucket<K, V, &'t mut RawTable<K, V>> {
->>>>>>> b71d24f0
+impl<'t, Z: ZippedPtrs + Copy> FullBucket<Z, &'t mut RawTable<Z>> {
     /// Removes this bucket's key and value from the hashtable.
     ///
     /// This works similarly to `put`, building an `EmptyBucket` out of the
     /// taken bucket.
-<<<<<<< HEAD
-    pub fn take(mut self) -> (EmptyBucket<Z, M>, Z::Values) {
-=======
-    pub fn take(mut self) -> (EmptyBucket<K, V, &'t mut RawTable<K, V>>, K, V) {
->>>>>>> b71d24f0
+    pub fn take(mut self) -> (EmptyBucket<Z, &'t mut RawTable<Z>>, Z::Values) {
         self.table.size -= 1;
 
         unsafe {
@@ -499,14 +466,10 @@
     }
 }
 
-<<<<<<< HEAD
-    pub fn replace(&mut self, h: SafeHash, v: Z::Values) -> (SafeHash, Z::Values) {
-=======
 // This use of `Put` is misleading and restrictive, but safe and sufficient for our use cases
 // where `M` is a full bucket or table reference type with mutable access to the table.
-impl<K, V, M> FullBucket<K, V, M> where M: Put<K, V> {
-    pub fn replace(&mut self, h: SafeHash, k: K, v: V) -> (SafeHash, K, V) {
->>>>>>> b71d24f0
+impl<Z, M> FullBucket<Z, M> where Z: ZippedPtrs, M: Put<Z> {
+    pub fn replace(&mut self, h: SafeHash, v: Z::Values) -> (SafeHash, Z::Values) {
         unsafe {
             let old_hash = ptr::replace(self.raw.hash as *mut SafeHash, h);
             let old_val  = self.raw.data.replace(v);
@@ -516,12 +479,10 @@
     }
 }
 
-<<<<<<< HEAD
-impl<Z, M> FullBucket<Z, M> where for<'a> Z: AsZippedRefs<'a>
-{
-=======
-impl<K, V, M> FullBucket<K, V, M> where M: Deref<Target=RawTable<K, V>> + DerefMut {
->>>>>>> b71d24f0
+impl<Z, M> FullBucket<Z, M>
+    where for<'a> Z: AsZippedRefs<'a>,
+          M: Deref<Target=RawTable<Z>> + DerefMut
+{
     /// Gets mutable references to the key and value at a given index.
     pub fn read_mut<'t>(&'t mut self) -> <Z as AsZippedRefs<'t>>::MutRefs {
         unsafe {
@@ -530,13 +491,9 @@
     }
 }
 
-<<<<<<< HEAD
 impl<'t, Z, M> FullBucket<Z, M>
     where Z: AsZippedRefs<'t>, M: Deref<Target=RawTable<Z>> + 't
 {
-=======
-impl<'t, K, V, M> FullBucket<K, V, M> where M: Deref<Target=RawTable<K, V>> + 't {
->>>>>>> b71d24f0
     /// Exchange a bucket state for immutable references into the table.
     /// Because the underlying reference to the table is also consumed,
     /// no further changes to the structure of the table are possible;
@@ -549,13 +506,9 @@
     }
 }
 
-<<<<<<< HEAD
 impl<'t, Z, M> FullBucket<Z, M>
     where Z: AsZippedRefs<'t>, M: Deref<Target=RawTable<Z>> + DerefMut + 't
 {
-=======
-impl<'t, K, V, M> FullBucket<K, V, M> where M: Deref<Target=RawTable<K, V>> + DerefMut + 't {
->>>>>>> b71d24f0
     /// This works similarly to `into_refs`, exchanging a bucket state
     /// for mutable references into the table.
     pub fn into_mut_refs(self) -> Z::MutRefs {
@@ -565,23 +518,7 @@
     }
 }
 
-<<<<<<< HEAD
-impl<Z, M> BucketState<Z, M> {
-    // For convenience.
-    pub fn expect_full(self) -> FullBucket<Z, M> {
-        match self {
-            Full(full) => full,
-            Empty(..) => panic!("Expected full bucket")
-        }
-    }
-}
-
-impl<Z, M> GapThenFull<Z, M>
-    where Z: ZippedPtrs, M: Deref<Target=RawTable<Z>>
-{
-=======
-impl<K, V, M> GapThenFull<K, V, M> where M: Deref<Target=RawTable<K, V>> {
->>>>>>> b71d24f0
+impl<Z, M> GapThenFull<Z, M> {
     #[inline]
     pub fn full(&self) -> &FullBucket<Z, M> {
         &self.full
