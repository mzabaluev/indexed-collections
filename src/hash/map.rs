// Copyright © 2016  Mikhail Zabaluev <mikhail.zabaluev@gmail.com>
// Copyright 2014-2015 The Rust Project Developers. See the COPYRIGHT
// file at the top-level directory of this distribution and at
// http://rust-lang.org/COPYRIGHT.
//
// Licensed under the Apache License, Version 2.0 <LICENSE-APACHE or
// http://www.apache.org/licenses/LICENSE-2.0> or the MIT license
// <LICENSE-MIT or http://opensource.org/licenses/MIT>, at your
// option. This file may not be copied, modified, or distributed
// except according to those terms.

use self::Entry::*;
use self::VacantEntryState::*;

<<<<<<< HEAD
use std::borrow::Borrow;
use std::cmp::max;
use std::fmt::{self, Debug};
use std::hash::{Hash, SipHasher, BuildHasher};
use std::iter::{self, Map, FromIterator};
use std::mem::{self, replace};
use std::ops::{Deref, Index};
=======
use borrow::Borrow;
use cmp::max;
use fmt::{self, Debug};
use hash::{Hash, SipHasher, BuildHasher};
use iter::FromIterator;
use mem::{self, replace};
use ops::{Deref, Index};
>>>>>>> 036cdc21
use rand::{self, Rng};

use zipped::PairPtrs;

use super::table::{
    self,
    Bucket,
    EmptyBucket,
    FullBucket,
    FullBucketMut,
    RawTable,
    SafeHash
};
use super::table::BucketState::{
    Empty,
    Full,
};

const INITIAL_LOG2_CAP: usize = 5;
const INITIAL_CAPACITY: usize = 1 << INITIAL_LOG2_CAP; // 2^5

/// The default behavior of HashMap implements a load factor of 90.9%.
/// This behavior is characterized by the following condition:
///
/// - if size > 0.909 * capacity: grow the map
#[derive(Clone)]
struct DefaultResizePolicy;

impl DefaultResizePolicy {
    fn new() -> DefaultResizePolicy {
        DefaultResizePolicy
    }

    #[inline]
    fn min_capacity(&self, usable_size: usize) -> usize {
        // Here, we are rephrasing the logic by specifying the lower limit
        // on capacity:
        //
        // - if `cap < size * 1.1`: grow the map
        usable_size * 11 / 10
    }

    /// An inverse of `min_capacity`, approximately.
    #[inline]
    fn usable_capacity(&self, cap: usize) -> usize {
        // As the number of entries approaches usable capacity,
        // min_capacity(size) must be smaller than the internal capacity,
        // so that the map is not resized:
        // `min_capacity(usable_capacity(x)) <= x`.
        // The left-hand side can only be smaller due to flooring by integer
        // division.
        //
        // This doesn't have to be checked for overflow since allocation size
        // in bytes will overflow earlier than multiplication by 10.
        //
        // As per https://github.com/rust-lang/rust/pull/30991 this is updated
        // to be: (cap * den + den - 1) / num
        (cap * 10 + 10 - 1) / 11
    }
}

#[test]
fn test_resize_policy() {
    let rp = DefaultResizePolicy;
    for n in 0..1000 {
        assert!(rp.min_capacity(rp.usable_capacity(n)) <= n);
        assert!(rp.usable_capacity(rp.min_capacity(n)) <= n);
    }
}

// The main performance trick in this hashmap is called Robin Hood Hashing.
// It gains its excellent performance from one essential operation:
//
//    If an insertion collides with an existing element, and that element's
//    "probe distance" (how far away the element is from its ideal location)
//    is higher than how far we've already probed, swap the elements.
//
// This massively lowers variance in probe distance, and allows us to get very
// high load factors with good performance. The 90% load factor I use is rather
// conservative.
//
// > Why a load factor of approximately 90%?
//
// In general, all the distances to initial buckets will converge on the mean.
// At a load factor of α, the odds of finding the target bucket after k
// probes is approximately 1-α^k. If we set this equal to 50% (since we converge
// on the mean) and set k=8 (64-byte cache line / 8-byte hash), α=0.92. I round
// this down to make the math easier on the CPU and avoid its FPU.
// Since on average we start the probing in the middle of a cache line, this
// strategy pulls in two cache lines of hashes on every lookup. I think that's
// pretty good, but if you want to trade off some space, it could go down to one
// cache line on average with an α of 0.84.
//
// > Wait, what? Where did you get 1-α^k from?
//
// On the first probe, your odds of a collision with an existing element is α.
// The odds of doing this twice in a row is approximately α^2. For three times,
// α^3, etc. Therefore, the odds of colliding k times is α^k. The odds of NOT
// colliding after k tries is 1-α^k.
//
// The paper from 1986 cited below mentions an implementation which keeps track
// of the distance-to-initial-bucket histogram. This approach is not suitable
// for modern architectures because it requires maintaining an internal data
// structure. This allows very good first guesses, but we are most concerned
// with guessing entire cache lines, not individual indexes. Furthermore, array
// accesses are no longer linear and in one direction, as we have now. There
// is also memory and cache pressure that this would entail that would be very
// difficult to properly see in a microbenchmark.
//
// ## Future Improvements (FIXME!)
//
// Allow the load factor to be changed dynamically and/or at initialization.
//
// Also, would it be possible for us to reuse storage when growing the
// underlying table? This is exactly the use case for 'realloc', and may
// be worth exploring.
//
// ## Future Optimizations (FIXME!)
//
// Another possible design choice that I made without any real reason is
// parameterizing the raw table over keys and values. Technically, all we need
// is the size and alignment of keys and values, and the code should be just as
// efficient (well, we might need one for power-of-two size and one for not...).
// This has the potential to reduce code bloat in rust executables, without
// really losing anything except 4 words (key size, key alignment, val size,
// val alignment) which can be passed in to every call of a `RawTable` function.
// This would definitely be an avenue worth exploring if people start complaining
// about the size of rust executables.
//
// Annotate exceedingly likely branches in `table::make_hash`
// and `search_hashed` to reduce instruction cache pressure
// and mispredictions once it becomes possible (blocked on issue #11092).
//
// Shrinking the table could simply reallocate in place after moving buckets
// to the first half.
//
// The growth algorithm (fragment of the Proof of Correctness)
// --------------------
//
// The growth algorithm is basically a fast path of the naive reinsertion-
// during-resize algorithm. Other paths should never be taken.
//
// Consider growing a robin hood hashtable of capacity n. Normally, we do this
// by allocating a new table of capacity `2n`, and then individually reinsert
// each element in the old table into the new one. This guarantees that the
// new table is a valid robin hood hashtable with all the desired statistical
// properties. Remark that the order we reinsert the elements in should not
// matter. For simplicity and efficiency, we will consider only linear
// reinsertions, which consist of reinserting all elements in the old table
// into the new one by increasing order of index. However we will not be
// starting our reinsertions from index 0 in general. If we start from index
// i, for the purpose of reinsertion we will consider all elements with real
// index j < i to have virtual index n + j.
//
// Our hash generation scheme consists of generating a 64-bit hash and
// truncating the most significant bits. When moving to the new table, we
// simply introduce a new bit to the front of the hash. Therefore, if an
// elements has ideal index i in the old table, it can have one of two ideal
// locations in the new table. If the new bit is 0, then the new ideal index
// is i. If the new bit is 1, then the new ideal index is n + i. Intuitively,
// we are producing two independent tables of size n, and for each element we
// independently choose which table to insert it into with equal probability.
// However the rather than wrapping around themselves on overflowing their
// indexes, the first table overflows into the first, and the first into the
// second. Visually, our new table will look something like:
//
// [yy_xxx_xxxx_xxx|xx_yyy_yyyy_yyy]
//
// Where x's are elements inserted into the first table, y's are elements
// inserted into the second, and _'s are empty sections. We now define a few
// key concepts that we will use later. Note that this is a very abstract
// perspective of the table. A real resized table would be at least half
// empty.
//
// Theorem: A linear robin hood reinsertion from the first ideal element
// produces identical results to a linear naive reinsertion from the same
// element.
//
// FIXME(Gankro, pczarn): review the proof and put it all in a separate README.md

/// A hash map implementation which uses linear probing with Robin
/// Hood bucket stealing.
///
/// The hashes are all keyed by the thread-local random number generator
/// on creation by default. This means that the ordering of the keys is
/// randomized, but makes the tables more resistant to
/// denial-of-service attacks (Hash DoS). This behavior can be
/// overridden with one of the constructors.
///
/// It is required that the keys implement the `Eq` and `Hash` traits, although
/// this can frequently be achieved by using `#[derive(PartialEq, Eq, Hash)]`.
/// If you implement these yourself, it is important that the following
/// property holds:
///
/// ```text
/// k1 == k2 -> hash(k1) == hash(k2)
/// ```
///
/// In other words, if two keys are equal, their hashes must be equal.
///
/// It is a logic error for a key to be modified in such a way that the key's
/// hash, as determined by the `Hash` trait, or its equality, as determined by
/// the `Eq` trait, changes while it is in the map. This is normally only
/// possible through `Cell`, `RefCell`, global state, I/O, or unsafe code.
///
/// Relevant papers/articles:
///
/// 1. Pedro Celis. ["Robin Hood Hashing"](https://cs.uwaterloo.ca/research/tr/1986/CS-86-14.pdf)
/// 2. Emmanuel Goossaert. ["Robin Hood
///    hashing"](http://codecapsule.com/2013/11/11/robin-hood-hashing/)
/// 3. Emmanuel Goossaert. ["Robin Hood hashing: backward shift
///    deletion"](http://codecapsule.com/2013/11/17/robin-hood-hashing-backward-shift-deletion/)
///
/// # Examples
///
/// ```
/// use std::collections::HashMap;
///
/// // type inference lets us omit an explicit type signature (which
/// // would be `HashMap<&str, &str>` in this example).
/// let mut book_reviews = HashMap::new();
///
/// // review some books.
/// book_reviews.insert("Adventures of Huckleberry Finn",    "My favorite book.");
/// book_reviews.insert("Grimms' Fairy Tales",               "Masterpiece.");
/// book_reviews.insert("Pride and Prejudice",               "Very enjoyable.");
/// book_reviews.insert("The Adventures of Sherlock Holmes", "Eye lyked it alot.");
///
/// // check for a specific one.
/// if !book_reviews.contains_key("Les Misérables") {
///     println!("We've got {} reviews, but Les Misérables ain't one.",
///              book_reviews.len());
/// }
///
/// // oops, this review has a lot of spelling mistakes, let's delete it.
/// book_reviews.remove("The Adventures of Sherlock Holmes");
///
/// // look up the values associated with some keys.
/// let to_find = ["Pride and Prejudice", "Alice's Adventure in Wonderland"];
/// for book in &to_find {
///     match book_reviews.get(book) {
///         Some(review) => println!("{}: {}", book, review),
///         None => println!("{} is unreviewed.", book)
///     }
/// }
///
/// // iterate over everything.
/// for (book, review) in &book_reviews {
///     println!("{}: \"{}\"", book, review);
/// }
/// ```
///
/// `HashMap` also implements an [`Entry API`](#method.entry), which allows
/// for more complex methods of getting, setting, updating and removing keys and
/// their values:
///
/// ```
/// use std::collections::HashMap;
///
/// // type inference lets us omit an explicit type signature (which
/// // would be `HashMap<&str, u8>` in this example).
/// let mut player_stats = HashMap::new();
///
/// fn random_stat_buff() -> u8 {
///     // could actually return some random value here - let's just return
///     // some fixed value for now
///     42
/// }
///
/// // insert a key only if it doesn't already exist
/// player_stats.entry("health").or_insert(100);
///
/// // insert a key using a function that provides a new value only if it
/// // doesn't already exist
/// player_stats.entry("defence").or_insert_with(random_stat_buff);
///
/// // update a key, guarding against the key possibly not being set
/// let stat = player_stats.entry("attack").or_insert(100);
/// *stat += random_stat_buff();
/// ```
///
/// The easiest way to use `HashMap` with a custom type as key is to derive `Eq` and `Hash`.
/// We must also derive `PartialEq`.
///
/// ```
/// use std::collections::HashMap;
///
/// #[derive(Hash, Eq, PartialEq, Debug)]
/// struct Viking {
///     name: String,
///     country: String,
/// }
///
/// impl Viking {
///     /// Create a new Viking.
///     fn new(name: &str, country: &str) -> Viking {
///         Viking { name: name.to_string(), country: country.to_string() }
///     }
/// }
///
/// // Use a HashMap to store the vikings' health points.
/// let mut vikings = HashMap::new();
///
/// vikings.insert(Viking::new("Einar", "Norway"), 25);
/// vikings.insert(Viking::new("Olaf", "Denmark"), 24);
/// vikings.insert(Viking::new("Harald", "Iceland"), 12);
///
/// // Use derived implementation to print the status of the vikings.
/// for (viking, health) in &vikings {
///     println!("{:?} has {} hp", viking, health);
/// }
/// ```
#[derive(Clone)]
pub struct HashMap<K, V, S = RandomState> {
    // All hashes are keyed on these values, to prevent hash collision attacks.
    hash_builder: S,

    table: RawTable<PairPtrs<K, V>>,

    resize_policy: DefaultResizePolicy,
}


/// Search for a pre-hashed key.
#[inline]
fn search_hashed<K, V, M, F>(table: M,
                             hash: SafeHash,
                             mut is_match: F)
                             -> InternalEntry<K, V, M> where
    M: Deref<Target=RawTable<PairPtrs<K, V>>>,
    F: FnMut(&K) -> bool,
{
    // This is the only function where capacity can be zero. To avoid
    // undefined behavior when Bucket::new gets the raw bucket in this
    // case, immediately return the appropriate search result.
    if table.capacity() == 0 {
        return InternalEntry::TableIsEmpty;
    }

    let size = table.size() as isize;
    let mut probe = Bucket::new(table, hash);
    let ib = probe.index() as isize;

    loop {
        let full = match probe.peek() {
            Empty(bucket) => {
                // Found a hole!
                return InternalEntry::Vacant {
                    hash: hash,
                    elem: NoElem(bucket),
                };
            }
            Full(bucket) => bucket
        };

        let robin_ib = full.index() as isize - full.displacement() as isize;

        if ib < robin_ib {
            // Found a luckier bucket than me.
            // We can finish the search early if we hit any bucket
            // with a lower distance to initial bucket than we've probed.
            return InternalEntry::Vacant {
                hash: hash,
                elem: NeqElem(full, robin_ib as usize),
            };
        }

        // If the hash doesn't match, it can't be this one..
        if hash == full.hash() {
            // If the key doesn't match, it can't be this one..
            if is_match(full.read().into_concrete().0) {
                return InternalEntry::Occupied {
                    elem: full
                };
            }
        }

        probe = full.next();
        debug_assert!(probe.index() as isize != ib + size + 1);
    }
}

fn pop_internal<K, V>(starting_bucket: FullBucketMut<PairPtrs<K, V>>) -> (K, V) {
    let (empty, (retkey, retval)) = starting_bucket.take();
    let mut gap = match empty.gap_peek() {
        Some(b) => b,
        None => return (retkey, retval)
    };

    while gap.full().displacement() != 0 {
        gap = match gap.shift() {
            Some(b) => b,
            None => break
        };
    }

    // Now we've done all our shifting. Return the value we grabbed earlier.
    (retkey, retval)
}

/// Perform robin hood bucket stealing at the given `bucket`. You must
/// also pass the position of that bucket's initial bucket so we don't have
/// to recalculate it.
///
/// `hash`, `k`, and `v` are the elements to "robin hood" into the hashtable.
fn robin_hood<'a, K: 'a, V: 'a>(bucket: FullBucketMut<'a, PairPtrs<K, V>>,
                        mut ib: usize,
                        mut hash: SafeHash,
                        mut key: K,
                        mut val: V)
                        -> &'a mut V {
    let starting_index = bucket.index();
    let size = {
        let table = bucket.table(); // FIXME "lifetime too short".
        table.size()
    };
    // Save the *starting point*.
    let mut bucket = bucket.stash();
    // There can be at most `size - dib` buckets to displace, because
    // in the worst case, there are `size` elements and we already are
    // `displacement` buckets away from the initial one.
    let idx_end = starting_index + size - bucket.displacement();

    loop {
        let (old_hash, (old_key, old_val)) = bucket.replace(hash, (key, val));
        hash = old_hash;
        key = old_key;
        val = old_val;

        loop {
            let probe = bucket.next();
            debug_assert!(probe.index() != idx_end);

            let full_bucket = match probe.peek() {
                Empty(bucket) => {
                    // Found a hole!
                    let bucket = bucket.put(hash, (key, val));
                    // Now that it's stolen, just read the value's pointer
                    // right out of the table! Go back to the *starting point*.
                    //
                    // This use of `into_table` is misleading. It turns the
                    // bucket, which is a FullBucket on top of a
                    // FullBucketMut, into just one FullBucketMut. The "table"
                    // refers to the inner FullBucketMut in this context.
                    return bucket.into_table().into_mut_refs().into_concrete().1;
                },
                Full(bucket) => bucket
            };

            let probe_ib = full_bucket.index() - full_bucket.displacement();

            bucket = full_bucket;

            // Robin hood! Steal the spot.
            if ib < probe_ib {
                ib = probe_ib;
                break;
            }
        }
    }
}

impl<K, V, S> HashMap<K, V, S>
    where K: Eq + Hash, S: BuildHasher
{
    fn make_hash<X: ?Sized>(&self, x: &X) -> SafeHash where X: Hash {
        table::make_hash(&self.hash_builder, x)
    }

    /// Search for a key, yielding the index if it's found in the hashtable.
    /// If you already have the hash for the key lying around, use
    /// search_hashed.
    #[inline]
    fn search<'a, Q: ?Sized>(&'a self, q: &Q) -> InternalEntry<K, V, &'a RawTable<PairPtrs<K, V>>>
        where K: Borrow<Q>, Q: Eq + Hash
    {
        let hash = self.make_hash(q);
        search_hashed(&self.table, hash, |k| q.eq(k.borrow()))
    }

    #[inline]
    fn search_mut<'a, Q: ?Sized>(&'a mut self, q: &Q) -> InternalEntry<K, V, &'a mut RawTable<PairPtrs<K, V>>>
        where K: Borrow<Q>, Q: Eq + Hash
    {
        let hash = self.make_hash(q);
        search_hashed(&mut self.table, hash, |k| q.eq(k.borrow()))
    }

    // The caller should ensure that invariants by Robin Hood Hashing hold.
    fn insert_hashed_ordered(&mut self, hash: SafeHash, k: K, v: V) {
        let cap = self.table.capacity();
        let mut buckets = Bucket::new(&mut self.table, hash);
        let ib = buckets.index();

        while buckets.index() != ib + cap {
            // We don't need to compare hashes for value swap.
            // Not even DIBs for Robin Hood.
            buckets = match buckets.peek() {
                Empty(empty) => {
                    empty.put(hash, (k, v));
                    return;
                }
                Full(b) => b.into_bucket()
            };
            buckets.next();
        }
        panic!("Internal HashMap error: Out of space.");
    }
}

impl<K: Hash + Eq, V> HashMap<K, V, RandomState> {
    /// Creates an empty HashMap.
    ///
    /// # Examples
    ///
    /// ```
    /// use std::collections::HashMap;
    /// let mut map: HashMap<&str, isize> = HashMap::new();
    /// ```
    #[inline]
    pub fn new() -> HashMap<K, V, RandomState> {
        Default::default()
    }

    /// Creates an empty hash map with the given initial capacity.
    ///
    /// # Examples
    ///
    /// ```
    /// use std::collections::HashMap;
    /// let mut map: HashMap<&str, isize> = HashMap::with_capacity(10);
    /// ```
    #[inline]
    pub fn with_capacity(capacity: usize) -> HashMap<K, V, RandomState> {
        HashMap::with_capacity_and_hasher(capacity, Default::default())
    }
}

impl<K, V, S> HashMap<K, V, S>
    where K: Eq + Hash, S: BuildHasher
{
    /// Creates an empty hashmap which will use the given hash builder to hash
    /// keys.
    ///
    /// The created map has the default initial capacity.
    ///
    /// Warning: `hash_builder` is normally randomly generated, and
    /// is designed to allow HashMaps to be resistant to attacks that
    /// cause many collisions and very poor performance. Setting it
    /// manually using this function can expose a DoS attack vector.
    ///
    /// # Examples
    ///
    /// ```
    /// use std::collections::HashMap;
    /// use std::collections::hash_map::RandomState;
    ///
    /// let s = RandomState::new();
    /// let mut map = HashMap::with_hasher(s);
    /// map.insert(1, 2);
    /// ```
    #[inline]
    pub fn with_hasher(hash_builder: S) -> HashMap<K, V, S> {
        HashMap {
            hash_builder: hash_builder,
            resize_policy: DefaultResizePolicy::new(),
            table: RawTable::new(0),
        }
    }

    /// Creates an empty HashMap with space for at least `capacity`
    /// elements, using `hasher` to hash the keys.
    ///
    /// Warning: `hasher` is normally randomly generated, and
    /// is designed to allow HashMaps to be resistant to attacks that
    /// cause many collisions and very poor performance. Setting it
    /// manually using this function can expose a DoS attack vector.
    ///
    /// # Examples
    ///
    /// ```
    /// use std::collections::HashMap;
    /// use std::collections::hash_map::RandomState;
    ///
    /// let s = RandomState::new();
    /// let mut map = HashMap::with_capacity_and_hasher(10, s);
    /// map.insert(1, 2);
    /// ```
    #[inline]
    pub fn with_capacity_and_hasher(capacity: usize, hash_builder: S)
                                    -> HashMap<K, V, S> {
        let resize_policy = DefaultResizePolicy::new();
        let min_cap = max(INITIAL_CAPACITY, resize_policy.min_capacity(capacity));
        let internal_cap = min_cap.checked_next_power_of_two().expect("capacity overflow");
        assert!(internal_cap >= capacity, "capacity overflow");
        HashMap {
            hash_builder: hash_builder,
            resize_policy: resize_policy,
            table: RawTable::new(internal_cap),
        }
    }

    /// Returns a reference to the map's hasher.
    pub fn hasher(&self) -> &S {
        &self.hash_builder
    }

    /// Returns the number of elements the map can hold without reallocating.
    ///
    /// This number is a lower bound; the `HashMap<K, V>` might be able to hold
    /// more, but is guaranteed to be able to hold at least this many.
    ///
    /// # Examples
    ///
    /// ```
    /// use std::collections::HashMap;
    /// let map: HashMap<isize, isize> = HashMap::with_capacity(100);
    /// assert!(map.capacity() >= 100);
    /// ```
    #[inline]
    pub fn capacity(&self) -> usize {
        self.resize_policy.usable_capacity(self.table.capacity())
    }

    /// Reserves capacity for at least `additional` more elements to be inserted
    /// in the `HashMap`. The collection may reserve more space to avoid
    /// frequent reallocations.
    ///
    /// # Panics
    ///
    /// Panics if the new allocation size overflows `usize`.
    ///
    /// # Examples
    ///
    /// ```
    /// use std::collections::HashMap;
    /// let mut map: HashMap<&str, isize> = HashMap::new();
    /// map.reserve(10);
    /// ```
    pub fn reserve(&mut self, additional: usize) {
        let new_size = self.len().checked_add(additional).expect("capacity overflow");
        let min_cap = self.resize_policy.min_capacity(new_size);

        // An invalid value shouldn't make us run out of space. This includes
        // an overflow check.
        assert!(new_size <= min_cap);

        if self.table.capacity() < min_cap {
            let new_capacity = max(min_cap.next_power_of_two(), INITIAL_CAPACITY);
            self.resize(new_capacity);
        }
    }

    /// Resizes the internal vectors to a new capacity. It's your responsibility to:
    ///   1) Make sure the new capacity is enough for all the elements, accounting
    ///      for the load factor.
    ///   2) Ensure new_capacity is a power of two or zero.
    fn resize(&mut self, new_capacity: usize) {
        assert!(self.table.size() <= new_capacity);
        assert!(new_capacity.is_power_of_two() || new_capacity == 0);

        let mut old_table = replace(&mut self.table, RawTable::new(new_capacity));
        let old_size = old_table.size();

        if old_table.capacity() == 0 || old_table.size() == 0 {
            return;
        }

        // Grow the table.
        // Specialization of the other branch.
        let mut bucket = Bucket::first(&mut old_table);

        // "So a few of the first shall be last: for many be called,
        // but few chosen."
        //
        // We'll most likely encounter a few buckets at the beginning that
        // have their initial buckets near the end of the table. They were
        // placed at the beginning as the probe wrapped around the table
        // during insertion. We must skip forward to a bucket that won't
        // get reinserted too early and won't unfairly steal others spot.
        // This eliminates the need for robin hood.
        loop {
            bucket = match bucket.peek() {
                Full(full) => {
                    if full.displacement() == 0 {
                        // This bucket occupies its ideal spot.
                        // It indicates the start of another "cluster".
                        bucket = full.into_bucket();
                        break;
                    }
                    // Leaving this bucket in the last cluster for later.
                    full.into_bucket()
                }
                Empty(b) => {
                    // Encountered a hole between clusters.
                    b.into_bucket()
                }
            };
            bucket.next();
        }

        // This is how the buckets might be laid out in memory:
        // ($ marks an initialized bucket)
        //  ________________
        // |$$$_$$$$$$_$$$$$|
        //
        // But we've skipped the entire initial cluster of buckets
        // and will continue iteration in this order:
        //  ________________
        //     |$$$$$$_$$$$$
        //                  ^ wrap around once end is reached
        //  ________________
        //  $$$_____________|
        //    ^ exit once table.size == 0
        loop {
            bucket = match bucket.peek() {
                Full(bucket) => {
                    let h = bucket.hash();
                    let (b, (k, v)) = bucket.take();
                    self.insert_hashed_ordered(h, k, v);
                    {
                        let t = b.table(); // FIXME "lifetime too short".
                        if t.size() == 0 { break }
                    };
                    b.into_bucket()
                }
                Empty(b) => b.into_bucket()
            };
            bucket.next();
        }

        assert_eq!(self.table.size(), old_size);
    }

    /// Shrinks the capacity of the map as much as possible. It will drop
    /// down as much as possible while maintaining the internal rules
    /// and possibly leaving some space in accordance with the resize policy.
    ///
    /// # Examples
    ///
    /// ```
    /// use std::collections::HashMap;
    ///
    /// let mut map: HashMap<isize, isize> = HashMap::with_capacity(100);
    /// map.insert(1, 2);
    /// map.insert(3, 4);
    /// assert!(map.capacity() >= 100);
    /// map.shrink_to_fit();
    /// assert!(map.capacity() >= 2);
    /// ```
    pub fn shrink_to_fit(&mut self) {
        let min_capacity = self.resize_policy.min_capacity(self.len());
        let min_capacity = max(min_capacity.next_power_of_two(), INITIAL_CAPACITY);

        // An invalid value shouldn't make us run out of space.
        debug_assert!(self.len() <= min_capacity);

        if self.table.capacity() != min_capacity {
            let old_table = replace(&mut self.table, RawTable::new(min_capacity));
            let old_size = old_table.size();

            // Shrink the table. Naive algorithm for resizing:
            for (h, (k, v)) in old_table.into_iter() {
                self.insert_hashed_nocheck(h, k, v);
            }

            debug_assert_eq!(self.table.size(), old_size);
        }
    }

    /// Insert a pre-hashed key-value pair, without first checking
    /// that there's enough room in the buckets. Returns a reference to the
    /// newly insert value.
    ///
    /// If the key already exists, the hashtable will be returned untouched
    /// and a reference to the existing element will be returned.
    fn insert_hashed_nocheck(&mut self, hash: SafeHash, k: K, v: V) -> Option<V> {
        let entry = search_hashed(&mut self.table, hash, |key| *key == k).into_entry(k);
        match entry {
            Some(Occupied(mut elem)) => {
                Some(elem.insert(v))
            }
            Some(Vacant(elem)) => {
                elem.insert(v);
                None
            }
            None => {
                unreachable!()
            }
        }
    }

    /// An iterator visiting all keys in arbitrary order.
    /// Iterator element type is `&'a K`.
    ///
    /// # Examples
    ///
    /// ```
    /// use std::collections::HashMap;
    ///
    /// let mut map = HashMap::new();
    /// map.insert("a", 1);
    /// map.insert("b", 2);
    /// map.insert("c", 3);
    ///
    /// for key in map.keys() {
    ///     println!("{}", key);
    /// }
    /// ```
    pub fn keys<'a>(&'a self) -> Keys<'a, K, V> {
        Keys { inner: self.iter() }
    }

    /// An iterator visiting all values in arbitrary order.
    /// Iterator element type is `&'a V`.
    ///
    /// # Examples
    ///
    /// ```
    /// use std::collections::HashMap;
    ///
    /// let mut map = HashMap::new();
    /// map.insert("a", 1);
    /// map.insert("b", 2);
    /// map.insert("c", 3);
    ///
    /// for val in map.values() {
    ///     println!("{}", val);
    /// }
    /// ```
    pub fn values<'a>(&'a self) -> Values<'a, K, V> {
        Values { inner: self.iter() }
    }

    /// An iterator visiting all values mutably in arbitrary order.
    /// Iterator element type is `&'a mut V`.
    ///
    /// # Examples
    ///
    /// ```
    /// # #![feature(map_values_mut)]
    /// use std::collections::HashMap;
    ///
    /// let mut map = HashMap::new();
    ///
    /// map.insert("a", 1);
    /// map.insert("b", 2);
    /// map.insert("c", 3);
    ///
    /// for val in map.values_mut() {
    ///     *val = *val + 10;
    /// }
    ///
    /// for val in map.values() {
    ///     print!("{}", val);
    /// }
    /// ```
    #[unstable(feature = "map_values_mut", reason = "recently added", issue = "32551")]
    pub fn values_mut<'a>(&'a mut self) -> ValuesMut<'a, K, V> {
        ValuesMut { inner: self.iter_mut() }
    }

    /// An iterator visiting all key-value pairs in arbitrary order.
    /// Iterator element type is `(&'a K, &'a V)`.
    ///
    /// # Examples
    ///
    /// ```
    /// use std::collections::HashMap;
    ///
    /// let mut map = HashMap::new();
    /// map.insert("a", 1);
    /// map.insert("b", 2);
    /// map.insert("c", 3);
    ///
    /// for (key, val) in map.iter() {
    ///     println!("key: {} val: {}", key, val);
    /// }
    /// ```
    pub fn iter(&self) -> Iter<K, V> {
        Iter { inner: self.table.iter() }
    }

    /// An iterator visiting all key-value pairs in arbitrary order,
    /// with mutable references to the values.
    /// Iterator element type is `(&'a K, &'a mut V)`.
    ///
    /// # Examples
    ///
    /// ```
    /// use std::collections::HashMap;
    ///
    /// let mut map = HashMap::new();
    /// map.insert("a", 1);
    /// map.insert("b", 2);
    /// map.insert("c", 3);
    ///
    /// // Update all values
    /// for (_, val) in map.iter_mut() {
    ///     *val *= 2;
    /// }
    ///
    /// for (key, val) in &map {
    ///     println!("key: {} val: {}", key, val);
    /// }
    /// ```
    pub fn iter_mut(&mut self) -> IterMut<K, V> {
        IterMut { inner: self.table.iter_mut() }
    }

    /// Gets the given key's corresponding entry in the map for in-place manipulation.
    ///
    /// # Examples
    ///
    /// ```
    /// use std::collections::HashMap;
    ///
    /// let mut letters = HashMap::new();
    ///
    /// for ch in "a short treatise on fungi".chars() {
    ///     let counter = letters.entry(ch).or_insert(0);
    ///     *counter += 1;
    /// }
    ///
    /// assert_eq!(letters[&'s'], 2);
    /// assert_eq!(letters[&'t'], 3);
    /// assert_eq!(letters[&'u'], 1);
    /// assert_eq!(letters.get(&'y'), None);
    /// ```
    pub fn entry(&mut self, key: K) -> Entry<K, V> {
        // Gotta resize now.
        self.reserve(1);
        self.search_mut(&key).into_entry(key).expect("unreachable")
    }

    /// Returns the number of elements in the map.
    ///
    /// # Examples
    ///
    /// ```
    /// use std::collections::HashMap;
    ///
    /// let mut a = HashMap::new();
    /// assert_eq!(a.len(), 0);
    /// a.insert(1, "a");
    /// assert_eq!(a.len(), 1);
    /// ```
    pub fn len(&self) -> usize { self.table.size() }

    /// Returns true if the map contains no elements.
    ///
    /// # Examples
    ///
    /// ```
    /// use std::collections::HashMap;
    ///
    /// let mut a = HashMap::new();
    /// assert!(a.is_empty());
    /// a.insert(1, "a");
    /// assert!(!a.is_empty());
    /// ```
    #[inline]
    pub fn is_empty(&self) -> bool { self.len() == 0 }

    /// Clears the map, returning all key-value pairs as an iterator. Keeps the
    /// allocated memory for reuse.
    ///
    /// # Examples
    ///
    /// ```
    /// use std::collections::HashMap;
    ///
    /// let mut a = HashMap::new();
    /// a.insert(1, "a");
    /// a.insert(2, "b");
    ///
    /// for (k, v) in a.drain().take(1) {
    ///     assert!(k == 1 || k == 2);
    ///     assert!(v == "a" || v == "b");
    /// }
    ///
    /// assert!(a.is_empty());
    /// ```
    #[inline]
    pub fn drain(&mut self) -> Drain<K, V> {
<<<<<<< HEAD
        fn second<A, B>((_, b): (A, B)) -> B { b }
        Drain {
            inner: self.table.drain().map(second),
=======
        Drain {
            inner: self.table.drain(),
>>>>>>> 036cdc21
        }
    }

    /// Clears the map, removing all key-value pairs. Keeps the allocated memory
    /// for reuse.
    ///
    /// # Examples
    ///
    /// ```
    /// use std::collections::HashMap;
    ///
    /// let mut a = HashMap::new();
    /// a.insert(1, "a");
    /// a.clear();
    /// assert!(a.is_empty());
    /// ```
    #[inline]
    pub fn clear(&mut self) {
        self.drain();
    }

    /// Returns a reference to the value corresponding to the key.
    ///
    /// The key may be any borrowed form of the map's key type, but
    /// `Hash` and `Eq` on the borrowed form *must* match those for
    /// the key type.
    ///
    /// # Examples
    ///
    /// ```
    /// use std::collections::HashMap;
    ///
    /// let mut map = HashMap::new();
    /// map.insert(1, "a");
    /// assert_eq!(map.get(&1), Some(&"a"));
    /// assert_eq!(map.get(&2), None);
    /// ```
    pub fn get<Q: ?Sized>(&self, k: &Q) -> Option<&V>
        where K: Borrow<Q>, Q: Hash + Eq
    {
        self.search(k).into_occupied_bucket().map(|bucket| {
            bucket.into_refs().into_concrete().1
        })
    }

    /// Returns true if the map contains a value for the specified key.
    ///
    /// The key may be any borrowed form of the map's key type, but
    /// `Hash` and `Eq` on the borrowed form *must* match those for
    /// the key type.
    ///
    /// # Examples
    ///
    /// ```
    /// use std::collections::HashMap;
    ///
    /// let mut map = HashMap::new();
    /// map.insert(1, "a");
    /// assert_eq!(map.contains_key(&1), true);
    /// assert_eq!(map.contains_key(&2), false);
    /// ```
    pub fn contains_key<Q: ?Sized>(&self, k: &Q) -> bool
        where K: Borrow<Q>, Q: Hash + Eq
    {
        self.search(k).into_occupied_bucket().is_some()
    }

    /// Returns a mutable reference to the value corresponding to the key.
    ///
    /// The key may be any borrowed form of the map's key type, but
    /// `Hash` and `Eq` on the borrowed form *must* match those for
    /// the key type.
    ///
    /// # Examples
    ///
    /// ```
    /// use std::collections::HashMap;
    ///
    /// let mut map = HashMap::new();
    /// map.insert(1, "a");
    /// if let Some(x) = map.get_mut(&1) {
    ///     *x = "b";
    /// }
    /// assert_eq!(map[&1], "b");
    /// ```
    pub fn get_mut<Q: ?Sized>(&mut self, k: &Q) -> Option<&mut V>
        where K: Borrow<Q>, Q: Hash + Eq
    {
        self.search_mut(k).into_occupied_bucket().map(|bucket| {
            bucket.into_mut_refs().into_concrete().1
        })
    }

    /// Inserts a key-value pair into the map.
    ///
    /// If the map did not have this key present, `None` is returned.
    ///
    /// If the map did have this key present, the value is updated, and the old
    /// value is returned. The key is not updated, though; this matters for
    /// types that can be `==` without being identical. See the [module-level
    /// documentation] for more.
    ///
    /// [module-level documentation]: index.html#insert-and-complex-keys
    ///
    /// # Examples
    ///
    /// ```
    /// use std::collections::HashMap;
    ///
    /// let mut map = HashMap::new();
    /// assert_eq!(map.insert(37, "a"), None);
    /// assert_eq!(map.is_empty(), false);
    ///
    /// map.insert(37, "b");
    /// assert_eq!(map.insert(37, "c"), Some("b"));
    /// assert_eq!(map[&37], "c");
    /// ```
    pub fn insert(&mut self, k: K, v: V) -> Option<V> {
        let hash = self.make_hash(&k);
        self.reserve(1);
        self.insert_hashed_nocheck(hash, k, v)
    }

    /// Removes a key from the map, returning the value at the key if the key
    /// was previously in the map.
    ///
    /// The key may be any borrowed form of the map's key type, but
    /// `Hash` and `Eq` on the borrowed form *must* match those for
    /// the key type.
    ///
    /// # Examples
    ///
    /// ```
    /// use std::collections::HashMap;
    ///
    /// let mut map = HashMap::new();
    /// map.insert(1, "a");
    /// assert_eq!(map.remove(&1), Some("a"));
    /// assert_eq!(map.remove(&1), None);
    /// ```
    pub fn remove<Q: ?Sized>(&mut self, k: &Q) -> Option<V>
        where K: Borrow<Q>, Q: Hash + Eq
    {
        if self.table.size() == 0 {
            return None
        }

        self.search_mut(k).into_occupied_bucket().map(|bucket| pop_internal(bucket).1)
    }
}

impl<K, V, S> PartialEq for HashMap<K, V, S>
    where K: Eq + Hash, V: PartialEq, S: BuildHasher
{
    fn eq(&self, other: &HashMap<K, V, S>) -> bool {
        if self.len() != other.len() { return false; }

        self.iter().all(|(key, value)|
            other.get(key).map_or(false, |v| *value == *v)
        )
    }
}

impl<K, V, S> Eq for HashMap<K, V, S>
    where K: Eq + Hash, V: Eq, S: BuildHasher
{}

impl<K, V, S> Debug for HashMap<K, V, S>
    where K: Eq + Hash + Debug, V: Debug, S: BuildHasher
{
    fn fmt(&self, f: &mut fmt::Formatter) -> fmt::Result {
        f.debug_map().entries(self.iter()).finish()
    }
}

impl<K, V, S> Default for HashMap<K, V, S>
    where K: Eq + Hash,
          S: BuildHasher + Default,
{
    fn default() -> HashMap<K, V, S> {
        HashMap::with_hasher(Default::default())
    }
}

impl<'a, K, Q: ?Sized, V, S> Index<&'a Q> for HashMap<K, V, S>
    where K: Eq + Hash + Borrow<Q>,
          Q: Eq + Hash,
          S: BuildHasher,
{
    type Output = V;

    #[inline]
    fn index(&self, index: &Q) -> &V {
        self.get(index).expect("no entry found for key")
    }
}

/// HashMap iterator.
pub struct Iter<'a, K: 'a, V: 'a> {
    inner: table::Iter<'a, PairPtrs<K, V>>
}

// FIXME(#19839) Remove in favor of `#[derive(Clone)]`
impl<'a, K, V> Clone for Iter<'a, K, V> {
    fn clone(&self) -> Iter<'a, K, V> {
        Iter {
            inner: self.inner.clone()
        }
    }
}

/// HashMap mutable values iterator.
pub struct IterMut<'a, K: 'a, V: 'a> {
    inner: table::IterMut<'a, PairPtrs<K, V>>
}

/// HashMap move iterator.
pub struct IntoIter<K, V> {
<<<<<<< HEAD
    inner: iter::Map<table::IntoIter<PairPtrs<K, V>>, fn((SafeHash, (K, V))) -> (K, V)>
=======
    inner: table::IntoIter<K, V>
>>>>>>> 036cdc21
}

/// HashMap keys iterator.
pub struct Keys<'a, K: 'a, V: 'a> {
    inner: Iter<'a, K, V>
}

// FIXME(#19839) Remove in favor of `#[derive(Clone)]`
impl<'a, K, V> Clone for Keys<'a, K, V> {
    fn clone(&self) -> Keys<'a, K, V> {
        Keys {
            inner: self.inner.clone()
        }
    }
}

/// HashMap values iterator.
pub struct Values<'a, K: 'a, V: 'a> {
    inner: Iter<'a, K, V>
}

// FIXME(#19839) Remove in favor of `#[derive(Clone)]`
impl<'a, K, V> Clone for Values<'a, K, V> {
    fn clone(&self) -> Values<'a, K, V> {
        Values {
            inner: self.inner.clone()
        }
    }
}

/// HashMap drain iterator.
pub struct Drain<'a, K: 'a, V: 'a> {
<<<<<<< HEAD
    inner: iter::Map<table::Drain<'a, PairPtrs<K, V>>, fn((SafeHash, (K, V))) -> (K, V)>
=======
    inner: table::Drain<'a, K, V>
}

/// Mutable HashMap values iterator.
#[unstable(feature = "map_values_mut", reason = "recently added", issue = "32551")]
pub struct ValuesMut<'a, K: 'a, V: 'a> {
    inner: IterMut<'a, K, V>
>>>>>>> 036cdc21
}

enum InternalEntry<K, V, M> {
    Occupied {
        elem: FullBucket<PairPtrs<K, V>, M>,
    },
    Vacant {
        hash: SafeHash,
        elem: VacantEntryState<K, V, M>,
    },
    TableIsEmpty,
}

impl<K, V, M> InternalEntry<K, V, M> {
    #[inline]
    fn into_occupied_bucket(self) -> Option<FullBucket<PairPtrs<K, V>, M>> {
        match self {
            InternalEntry::Occupied { elem } => Some(elem),
            _ => None,
        }
    }
}

impl<'a, K, V> InternalEntry<K, V, &'a mut RawTable<PairPtrs<K, V>>> {
    #[inline]
    fn into_entry(self, key: K) -> Option<Entry<'a, K, V>> {
        match self {
            InternalEntry::Occupied { elem } => {
                Some(Occupied(OccupiedEntry {
                    key: Some(key),
                    elem: elem
                }))
            }
            InternalEntry::Vacant { hash, elem } => {
                Some(Vacant(VacantEntry {
                    hash: hash,
                    key: key,
                    elem: elem,
                }))
            }
            InternalEntry::TableIsEmpty => None
        }
    }
}

/// A view into a single location in a map, which may be vacant or occupied.
pub enum Entry<'a, K: 'a, V: 'a> {
    /// An occupied Entry.
    Occupied(
        OccupiedEntry<'a, K, V>
    ),

    /// A vacant Entry.
    Vacant(
        VacantEntry<'a, K, V>
    ),
}

/// A view into a single occupied location in a HashMap.
pub struct OccupiedEntry<'a, K: 'a, V: 'a> {
    key: Option<K>,
    elem: FullBucket<PairPtrs<K, V>, &'a mut RawTable<PairPtrs<K, V>>>,
}

/// A view into a single empty location in a HashMap.
pub struct VacantEntry<'a, K: 'a, V: 'a> {
    hash: SafeHash,
    key: K,
    elem: VacantEntryState<K, V, &'a mut RawTable<PairPtrs<K, V>>>,
}

/// Possible states of a VacantEntry.
enum VacantEntryState<K, V, M> {
    /// The index is occupied, but the key to insert has precedence,
    /// and will kick the current one out on insertion.
    NeqElem(FullBucket<PairPtrs<K, V>, M>, usize),
    /// The index is genuinely vacant.
    NoElem(EmptyBucket<PairPtrs<K, V>, M>),
}

impl<'a, K, V, S> IntoIterator for &'a HashMap<K, V, S>
    where K: Eq + Hash, S: BuildHasher
{
    type Item = (&'a K, &'a V);
    type IntoIter = Iter<'a, K, V>;

    fn into_iter(self) -> Iter<'a, K, V> {
        self.iter()
    }
}

impl<'a, K, V, S> IntoIterator for &'a mut HashMap<K, V, S>
    where K: Eq + Hash, S: BuildHasher
{
    type Item = (&'a K, &'a mut V);
    type IntoIter = IterMut<'a, K, V>;

    fn into_iter(mut self) -> IterMut<'a, K, V> {
        self.iter_mut()
    }
}

impl<K, V, S> IntoIterator for HashMap<K, V, S>
    where K: Eq + Hash, S: BuildHasher
{
    type Item = (K, V);
    type IntoIter = IntoIter<K, V>;

    /// Creates a consuming iterator, that is, one that moves each key-value
    /// pair out of the map in arbitrary order. The map cannot be used after
    /// calling this.
    ///
    /// # Examples
    ///
    /// ```
    /// use std::collections::HashMap;
    ///
    /// let mut map = HashMap::new();
    /// map.insert("a", 1);
    /// map.insert("b", 2);
    /// map.insert("c", 3);
    ///
    /// // Not possible with .iter()
    /// let vec: Vec<(&str, isize)> = map.into_iter().collect();
    /// ```
    fn into_iter(self) -> IntoIter<K, V> {
<<<<<<< HEAD
        fn second<A, B>((_, b): (A, B)) -> B { b }
        IntoIter {
            inner: self.table.into_iter().map(second)
=======
        IntoIter {
            inner: self.table.into_iter()
>>>>>>> 036cdc21
        }
    }
}

impl<'a, K, V> Iterator for Iter<'a, K, V> {
    type Item = (&'a K, &'a V);

    #[inline]
    fn next(&mut self) -> Option<(&'a K, &'a V)> {
        self.inner.next().map(|refs| refs.into_concrete())
    }

    #[inline] fn size_hint(&self) -> (usize, Option<usize>) { self.inner.size_hint() }
}
impl<'a, K, V> ExactSizeIterator for Iter<'a, K, V> {
    #[inline] fn len(&self) -> usize { self.inner.len() }
}

impl<'a, K, V> Iterator for IterMut<'a, K, V> {
    type Item = (&'a K, &'a mut V);

    #[inline]
    fn next(&mut self) -> Option<(&'a K, &'a mut V)> {
        self.inner.next().map(|refs| {
            let (k, v) = refs.into_concrete();
            (&*k, v)
        })
    }

    #[inline] fn size_hint(&self) -> (usize, Option<usize>) { self.inner.size_hint() }
}
impl<'a, K, V> ExactSizeIterator for IterMut<'a, K, V> {
    #[inline] fn len(&self) -> usize { self.inner.len() }
}

impl<K, V> Iterator for IntoIter<K, V> {
    type Item = (K, V);

    #[inline] fn next(&mut self) -> Option<(K, V)> { self.inner.next().map(|(_, k, v)| (k, v)) }
    #[inline] fn size_hint(&self) -> (usize, Option<usize>) { self.inner.size_hint() }
}
impl<K, V> ExactSizeIterator for IntoIter<K, V> {
    #[inline] fn len(&self) -> usize { self.inner.len() }
}

impl<'a, K, V> Iterator for Keys<'a, K, V> {
    type Item = &'a K;

    #[inline] fn next(&mut self) -> Option<(&'a K)> { self.inner.next().map(|(k, _)| k) }
    #[inline] fn size_hint(&self) -> (usize, Option<usize>) { self.inner.size_hint() }
}
impl<'a, K, V> ExactSizeIterator for Keys<'a, K, V> {
    #[inline] fn len(&self) -> usize { self.inner.len() }
}

impl<'a, K, V> Iterator for Values<'a, K, V> {
    type Item = &'a V;

    #[inline] fn next(&mut self) -> Option<(&'a V)> { self.inner.next().map(|(_, v)| v) }
    #[inline] fn size_hint(&self) -> (usize, Option<usize>) { self.inner.size_hint() }
}
impl<'a, K, V> ExactSizeIterator for Values<'a, K, V> {
    #[inline] fn len(&self) -> usize { self.inner.len() }
}

<<<<<<< HEAD
=======
#[unstable(feature = "map_values_mut", reason = "recently added", issue = "32551")]
impl<'a, K, V> Iterator for ValuesMut<'a, K, V> {
    type Item = &'a mut V;

    #[inline] fn next(&mut self) -> Option<(&'a mut V)> { self.inner.next().map(|(_, v)| v) }
    #[inline] fn size_hint(&self) -> (usize, Option<usize>) { self.inner.size_hint() }
}
#[unstable(feature = "map_values_mut", reason = "recently added", issue = "32551")]
impl<'a, K, V> ExactSizeIterator for ValuesMut<'a, K, V> {
    #[inline] fn len(&self) -> usize { self.inner.len() }
}

#[stable(feature = "rust1", since = "1.0.0")]
>>>>>>> 036cdc21
impl<'a, K, V> Iterator for Drain<'a, K, V> {
    type Item = (K, V);

    #[inline] fn next(&mut self) -> Option<(K, V)> { self.inner.next().map(|(_, k, v)| (k, v)) }
    #[inline] fn size_hint(&self) -> (usize, Option<usize>) { self.inner.size_hint() }
}
impl<'a, K, V> ExactSizeIterator for Drain<'a, K, V> {
    #[inline] fn len(&self) -> usize { self.inner.len() }
}

impl<'a, K, V> Entry<'a, K, V> {
    /// Ensures a value is in the entry by inserting the default if empty, and returns
    /// a mutable reference to the value in the entry.
    pub fn or_insert(self, default: V) -> &'a mut V {
        match self {
            Occupied(entry) => entry.into_mut(),
            Vacant(entry) => entry.insert(default),
        }
    }

    /// Ensures a value is in the entry by inserting the result of the default function if empty,
    /// and returns a mutable reference to the value in the entry.
    pub fn or_insert_with<F: FnOnce() -> V>(self, default: F) -> &'a mut V {
        match self {
            Occupied(entry) => entry.into_mut(),
            Vacant(entry) => entry.insert(default()),
        }
    }
}

impl<'a, K, V> OccupiedEntry<'a, K, V> {
    /// Gets a reference to the key in the entry.
    pub fn key(&self) -> &K {
        self.elem.read().into_concrete().0
    }

    /// Gets a reference to the value in the entry.
    pub fn get(&self) -> &V {
        self.elem.read().into_concrete().1
    }

    /// Gets a mutable reference to the value in the entry.
    pub fn get_mut(&mut self) -> &mut V {
        self.elem.read_mut().into_concrete().1
    }

    /// Converts the OccupiedEntry into a mutable reference to the value in the entry
    /// with a lifetime bound to the map itself
    pub fn into_mut(self) -> &'a mut V {
        self.elem.into_mut_refs().into_concrete().1
    }

    /// Sets the value of the entry, and returns the entry's old value
    pub fn insert(&mut self, mut value: V) -> V {
        let old_value = self.get_mut();
        mem::swap(&mut value, old_value);
        value
    }

    /// Takes the value out of the entry, and returns it
    pub fn remove(self) -> V {
        pop_internal(self.elem).1
    }
    /// Returns a key that was used for search.
    ///
    /// The key was retained for further use.
    fn take_key(&mut self) -> Option<K> {
        self.key.take()
    }
}

impl<'a, K: 'a, V: 'a> VacantEntry<'a, K, V> {
    /// Gets a reference to the key that would be used when inserting a value
    /// through the VacantEntry.
    pub fn key(&self) -> &K {
        &self.key
    }

    /// Sets the value of the entry with the VacantEntry's key,
    /// and returns a mutable reference to it
    pub fn insert(self, value: V) -> &'a mut V {
        match self.elem {
            NeqElem(bucket, ib) => {
                robin_hood(bucket, ib, self.hash, self.key, value)
            }
            NoElem(bucket) => {
                let bucket = bucket.put(self.hash, (self.key, value));
                bucket.into_mut_refs().into_concrete().1
            }
        }
    }
}

impl<K, V, S> FromIterator<(K, V)> for HashMap<K, V, S>
    where K: Eq + Hash, S: BuildHasher + Default
{
    fn from_iter<T: IntoIterator<Item=(K, V)>>(iter: T) -> HashMap<K, V, S> {
        let iterator = iter.into_iter();
        let lower = iterator.size_hint().0;
        let mut map = HashMap::with_capacity_and_hasher(lower, Default::default());
        map.extend(iterator);
        map
    }
}

impl<K, V, S> Extend<(K, V)> for HashMap<K, V, S>
    where K: Eq + Hash, S: BuildHasher
{
    fn extend<T: IntoIterator<Item=(K, V)>>(&mut self, iter: T) {
        for (k, v) in iter {
            self.insert(k, v);
        }
    }
}

impl<'a, K, V, S> Extend<(&'a K, &'a V)> for HashMap<K, V, S>
    where K: Eq + Hash + Copy, V: Copy, S: BuildHasher
{
    fn extend<T: IntoIterator<Item=(&'a K, &'a V)>>(&mut self, iter: T) {
        self.extend(iter.into_iter().map(|(&key, &value)| (key, value)));
    }
}

/// `RandomState` is the default state for `HashMap` types.
///
/// A particular instance `RandomState` will create the same instances of
/// `Hasher`, but the hashers created by two different `RandomState`
/// instances are unlikely to produce the same result for the same values.
#[derive(Clone)]
pub struct RandomState {
    k0: u64,
    k1: u64,
}

impl RandomState {
    /// Constructs a new `RandomState` that is initialized with random keys.
    #[inline]
    #[allow(deprecated)] // rand
    pub fn new() -> RandomState {
        let mut r = rand::thread_rng();
        RandomState { k0: r.gen(), k1: r.gen() }
    }
}

impl BuildHasher for RandomState {
    type Hasher = SipHasher;
    #[inline]
    fn build_hasher(&self) -> SipHasher {
        SipHasher::new_with_keys(self.k0, self.k1)
    }
}

impl Default for RandomState {
    #[inline]
    fn default() -> RandomState {
        RandomState::new()
    }
}

impl<K, S, Q: ?Sized> super::Recover<Q> for HashMap<K, (), S>
    where K: Eq + Hash + Borrow<Q>, S: BuildHasher, Q: Eq + Hash
{
    type Key = K;

    fn get(&self, key: &Q) -> Option<&K> {
        self.search(key).into_occupied_bucket().map(|bucket| {
            bucket.into_refs().into_concrete().0
        })
    }

    fn take(&mut self, key: &Q) -> Option<K> {
        if self.table.size() == 0 {
            return None
        }

        self.search_mut(key).into_occupied_bucket().map(|bucket| pop_internal(bucket).0)
    }

    fn replace(&mut self, key: K) -> Option<K> {
        self.reserve(1);

        match self.entry(key) {
            Occupied(mut occupied) => {
                let key = occupied.take_key().unwrap();
                let key_place = occupied.elem.read_mut().into_concrete().0;
                Some(mem::replace(key_place, key))
            }
            Vacant(vacant) => {
                vacant.insert(());
                None
            }
        }
    }
}

#[allow(dead_code)]
fn assert_covariance() {
    fn map_key<'new>(v: HashMap<&'static str, u8>) -> HashMap<&'new str, u8> { v }
    fn map_val<'new>(v: HashMap<u8, &'static str>) -> HashMap<u8, &'new str> { v }
    fn iter_key<'a, 'new>(v: Iter<'a, &'static str, u8>) -> Iter<'a, &'new str, u8> { v }
    fn iter_val<'a, 'new>(v: Iter<'a, u8, &'static str>) -> Iter<'a, u8, &'new str> { v }
    fn into_iter_key<'new>(v: IntoIter<&'static str, u8>) -> IntoIter<&'new str, u8> { v }
    fn into_iter_val<'new>(v: IntoIter<u8, &'static str>) -> IntoIter<u8, &'new str> { v }
    fn keys_key<'a, 'new>(v: Keys<'a, &'static str, u8>) -> Keys<'a, &'new str, u8> { v }
    fn keys_val<'a, 'new>(v: Keys<'a, u8, &'static str>) -> Keys<'a, u8, &'new str> { v }
    fn values_key<'a, 'new>(v: Values<'a, &'static str, u8>) -> Values<'a, &'new str, u8> { v }
    fn values_val<'a, 'new>(v: Values<'a, u8, &'static str>) -> Values<'a, u8, &'new str> { v }
}

#[cfg(test)]
mod test_map {
    use super::HashMap;
    use super::Entry::{Occupied, Vacant};
    use std::cell::RefCell;
    use rand::{thread_rng, Rng};

    #[test]
    fn test_create_capacity_zero() {
        let mut m = HashMap::with_capacity(0);

        assert!(m.insert(1, 1).is_none());

        assert!(m.contains_key(&1));
        assert!(!m.contains_key(&0));
    }

    #[test]
    fn test_insert() {
        let mut m = HashMap::new();
        assert_eq!(m.len(), 0);
        assert!(m.insert(1, 2).is_none());
        assert_eq!(m.len(), 1);
        assert!(m.insert(2, 4).is_none());
        assert_eq!(m.len(), 2);
        assert_eq!(*m.get(&1).unwrap(), 2);
        assert_eq!(*m.get(&2).unwrap(), 4);
    }

    #[test]
    fn test_clone() {
        let mut m = HashMap::new();
        assert_eq!(m.len(), 0);
        assert!(m.insert(1, 2).is_none());
        assert_eq!(m.len(), 1);
        assert!(m.insert(2, 4).is_none());
        assert_eq!(m.len(), 2);
        let m2 = m.clone();
        assert_eq!(*m2.get(&1).unwrap(), 2);
        assert_eq!(*m2.get(&2).unwrap(), 4);
        assert_eq!(m2.len(), 2);
    }

    thread_local! { static DROP_VECTOR: RefCell<Vec<isize>> = RefCell::new(Vec::new()) }

    #[derive(Hash, PartialEq, Eq)]
    struct Dropable {
        k: usize
    }

    impl Dropable {
        fn new(k: usize) -> Dropable {
            DROP_VECTOR.with(|slot| {
                slot.borrow_mut()[k] += 1;
            });

            Dropable { k: k }
        }
    }

    impl Drop for Dropable {
        fn drop(&mut self) {
            DROP_VECTOR.with(|slot| {
                slot.borrow_mut()[self.k] -= 1;
            });
        }
    }

    impl Clone for Dropable {
        fn clone(&self) -> Dropable {
            Dropable::new(self.k)
        }
    }

    #[test]
    fn test_drops() {
        DROP_VECTOR.with(|slot| {
            *slot.borrow_mut() = vec![0; 200];
        });

        {
            let mut m = HashMap::new();

            DROP_VECTOR.with(|v| {
                for i in 0..200 {
                    assert_eq!(v.borrow()[i], 0);
                }
            });

            for i in 0..100 {
                let d1 = Dropable::new(i);
                let d2 = Dropable::new(i+100);
                m.insert(d1, d2);
            }

            DROP_VECTOR.with(|v| {
                for i in 0..200 {
                    assert_eq!(v.borrow()[i], 1);
                }
            });

            for i in 0..50 {
                let k = Dropable::new(i);
                let v = m.remove(&k);

                assert!(v.is_some());

                DROP_VECTOR.with(|v| {
                    assert_eq!(v.borrow()[i], 1);
                    assert_eq!(v.borrow()[i+100], 1);
                });
            }

            DROP_VECTOR.with(|v| {
                for i in 0..50 {
                    assert_eq!(v.borrow()[i], 0);
                    assert_eq!(v.borrow()[i+100], 0);
                }

                for i in 50..100 {
                    assert_eq!(v.borrow()[i], 1);
                    assert_eq!(v.borrow()[i+100], 1);
                }
            });
        }

        DROP_VECTOR.with(|v| {
            for i in 0..200 {
                assert_eq!(v.borrow()[i], 0);
            }
        });
    }

    #[test]
    fn test_into_iter_drops() {
        DROP_VECTOR.with(|v| {
            *v.borrow_mut() = vec![0; 200];
        });

        let hm = {
            let mut hm = HashMap::new();

            DROP_VECTOR.with(|v| {
                for i in 0..200 {
                    assert_eq!(v.borrow()[i], 0);
                }
            });

            for i in 0..100 {
                let d1 = Dropable::new(i);
                let d2 = Dropable::new(i+100);
                hm.insert(d1, d2);
            }

            DROP_VECTOR.with(|v| {
                for i in 0..200 {
                    assert_eq!(v.borrow()[i], 1);
                }
            });

            hm
        };

        // By the way, ensure that cloning doesn't screw up the dropping.
        drop(hm.clone());

        {
            let mut half = hm.into_iter().take(50);

            DROP_VECTOR.with(|v| {
                for i in 0..200 {
                    assert_eq!(v.borrow()[i], 1);
                }
            });

            for _ in half.by_ref() {}

            DROP_VECTOR.with(|v| {
                let nk = (0..100).filter(|&i| {
                    v.borrow()[i] == 1
                }).count();

                let nv = (0..100).filter(|&i| {
                    v.borrow()[i+100] == 1
                }).count();

                assert_eq!(nk, 50);
                assert_eq!(nv, 50);
            });
        };

        DROP_VECTOR.with(|v| {
            for i in 0..200 {
                assert_eq!(v.borrow()[i], 0);
            }
        });
    }

    #[test]
    fn test_empty_remove() {
        let mut m: HashMap<isize, bool> = HashMap::new();
        assert_eq!(m.remove(&0), None);
    }

    #[test]
    fn test_empty_entry() {
        let mut m: HashMap<isize, bool> = HashMap::new();
        match m.entry(0) {
            Occupied(_) => panic!(),
            Vacant(_) => {}
        }
        assert!(*m.entry(0).or_insert(true));
        assert_eq!(m.len(), 1);
    }

    #[test]
    fn test_empty_iter() {
        let mut m: HashMap<isize, bool> = HashMap::new();
        assert_eq!(m.drain().next(), None);
        assert_eq!(m.keys().next(), None);
        assert_eq!(m.values().next(), None);
        assert_eq!(m.values_mut().next(), None);
        assert_eq!(m.iter().next(), None);
        assert_eq!(m.iter_mut().next(), None);
        assert_eq!(m.len(), 0);
        assert!(m.is_empty());
        assert_eq!(m.into_iter().next(), None);
    }

    #[test]
    fn test_lots_of_insertions() {
        let mut m = HashMap::new();

        // Try this a few times to make sure we never screw up the hashmap's
        // internal state.
        for _ in 0..10 {
            assert!(m.is_empty());

            for i in 1..1001 {
                assert!(m.insert(i, i).is_none());

                for j in 1..i+1 {
                    let r = m.get(&j);
                    assert_eq!(r, Some(&j));
                }

                for j in i+1..1001 {
                    let r = m.get(&j);
                    assert_eq!(r, None);
                }
            }

            for i in 1001..2001 {
                assert!(!m.contains_key(&i));
            }

            // remove forwards
            for i in 1..1001 {
                assert!(m.remove(&i).is_some());

                for j in 1..i+1 {
                    assert!(!m.contains_key(&j));
                }

                for j in i+1..1001 {
                    assert!(m.contains_key(&j));
                }
            }

            for i in 1..1001 {
                assert!(!m.contains_key(&i));
            }

            for i in 1..1001 {
                assert!(m.insert(i, i).is_none());
            }

            // remove backwards
            for i in (1..1001).rev() {
                assert!(m.remove(&i).is_some());

                for j in i..1001 {
                    assert!(!m.contains_key(&j));
                }

                for j in 1..i {
                    assert!(m.contains_key(&j));
                }
            }
        }
    }

    #[test]
    fn test_find_mut() {
        let mut m = HashMap::new();
        assert!(m.insert(1, 12).is_none());
        assert!(m.insert(2, 8).is_none());
        assert!(m.insert(5, 14).is_none());
        let new = 100;
        match m.get_mut(&5) {
            None => panic!(), Some(x) => *x = new
        }
        assert_eq!(m.get(&5), Some(&new));
    }

    #[test]
    fn test_insert_overwrite() {
        let mut m = HashMap::new();
        assert!(m.insert(1, 2).is_none());
        assert_eq!(*m.get(&1).unwrap(), 2);
        assert!(!m.insert(1, 3).is_none());
        assert_eq!(*m.get(&1).unwrap(), 3);
    }

    #[test]
    fn test_insert_conflicts() {
        let mut m = HashMap::with_capacity(4);
        assert!(m.insert(1, 2).is_none());
        assert!(m.insert(5, 3).is_none());
        assert!(m.insert(9, 4).is_none());
        assert_eq!(*m.get(&9).unwrap(), 4);
        assert_eq!(*m.get(&5).unwrap(), 3);
        assert_eq!(*m.get(&1).unwrap(), 2);
    }

    #[test]
    fn test_conflict_remove() {
        let mut m = HashMap::with_capacity(4);
        assert!(m.insert(1, 2).is_none());
        assert_eq!(*m.get(&1).unwrap(), 2);
        assert!(m.insert(5, 3).is_none());
        assert_eq!(*m.get(&1).unwrap(), 2);
        assert_eq!(*m.get(&5).unwrap(), 3);
        assert!(m.insert(9, 4).is_none());
        assert_eq!(*m.get(&1).unwrap(), 2);
        assert_eq!(*m.get(&5).unwrap(), 3);
        assert_eq!(*m.get(&9).unwrap(), 4);
        assert!(m.remove(&1).is_some());
        assert_eq!(*m.get(&9).unwrap(), 4);
        assert_eq!(*m.get(&5).unwrap(), 3);
    }

    #[test]
    fn test_is_empty() {
        let mut m = HashMap::with_capacity(4);
        assert!(m.insert(1, 2).is_none());
        assert!(!m.is_empty());
        assert!(m.remove(&1).is_some());
        assert!(m.is_empty());
    }

    #[test]
    fn test_pop() {
        let mut m = HashMap::new();
        m.insert(1, 2);
        assert_eq!(m.remove(&1), Some(2));
        assert_eq!(m.remove(&1), None);
    }

    #[test]
    fn test_iterate() {
        let mut m = HashMap::with_capacity(4);
        for i in 0..32 {
            assert!(m.insert(i, i*2).is_none());
        }
        assert_eq!(m.len(), 32);

        let mut observed: u32 = 0;

        for (k, v) in &m {
            assert_eq!(*v, *k * 2);
            observed |= 1 << *k;
        }
        assert_eq!(observed, 0xFFFF_FFFF);
    }

    #[test]
    fn test_keys() {
        let vec = vec![(1, 'a'), (2, 'b'), (3, 'c')];
        let map: HashMap<_, _> = vec.into_iter().collect();
        let keys: Vec<_> = map.keys().cloned().collect();
        assert_eq!(keys.len(), 3);
        assert!(keys.contains(&1));
        assert!(keys.contains(&2));
        assert!(keys.contains(&3));
    }

    #[test]
    fn test_values() {
        let vec = vec![(1, 'a'), (2, 'b'), (3, 'c')];
        let map: HashMap<_, _> = vec.into_iter().collect();
        let values: Vec<_> = map.values().cloned().collect();
        assert_eq!(values.len(), 3);
        assert!(values.contains(&'a'));
        assert!(values.contains(&'b'));
        assert!(values.contains(&'c'));
    }

    #[test]
    fn test_values_mut() {
        let vec = vec![(1, 1), (2, 2), (3, 3)];
        let mut map: HashMap<_, _> = vec.into_iter().collect();
        for value in map.values_mut() {
            *value = (*value) * 2
        }
        let values: Vec<_> = map.values().cloned().collect();
        assert_eq!(values.len(), 3);
        assert!(values.contains(&2));
        assert!(values.contains(&4));
        assert!(values.contains(&6));
    }

    #[test]
    fn test_find() {
        let mut m = HashMap::new();
        assert!(m.get(&1).is_none());
        m.insert(1, 2);
        match m.get(&1) {
            None => panic!(),
            Some(v) => assert_eq!(*v, 2)
        }
    }

    #[test]
    fn test_eq() {
        let mut m1 = HashMap::new();
        m1.insert(1, 2);
        m1.insert(2, 3);
        m1.insert(3, 4);

        let mut m2 = HashMap::new();
        m2.insert(1, 2);
        m2.insert(2, 3);

        assert!(m1 != m2);

        m2.insert(3, 4);

        assert_eq!(m1, m2);
    }

    #[test]
    fn test_show() {
        let mut map = HashMap::new();
        let empty: HashMap<i32, i32> = HashMap::new();

        map.insert(1, 2);
        map.insert(3, 4);

        let map_str = format!("{:?}", map);

        assert!(map_str == "{1: 2, 3: 4}" ||
                map_str == "{3: 4, 1: 2}");
        assert_eq!(format!("{:?}", empty), "{}");
    }

    #[test]
    fn test_expand() {
        let mut m = HashMap::new();

        assert_eq!(m.len(), 0);
        assert!(m.is_empty());

        let mut i = 0;
        let old_cap = m.table.capacity();
        while old_cap == m.table.capacity() {
            m.insert(i, i);
            i += 1;
        }

        assert_eq!(m.len(), i);
        assert!(!m.is_empty());
    }

    #[test]
    fn test_behavior_resize_policy() {
        let mut m = HashMap::new();

        assert_eq!(m.len(), 0);
        assert_eq!(m.table.capacity(), 0);
        assert!(m.is_empty());

        m.insert(0, 0);
        m.remove(&0);
        assert!(m.is_empty());
        let initial_cap = m.table.capacity();
        m.reserve(initial_cap);
        let cap = m.table.capacity();

        assert_eq!(cap, initial_cap * 2);

        let mut i = 0;
        for _ in 0..cap * 3 / 4 {
            m.insert(i, i);
            i += 1;
        }
        // three quarters full

        assert_eq!(m.len(), i);
        assert_eq!(m.table.capacity(), cap);

        for _ in 0..cap / 4 {
            m.insert(i, i);
            i += 1;
        }
        // half full

        let new_cap = m.table.capacity();
        assert_eq!(new_cap, cap * 2);

        for _ in 0..cap / 2 - 1 {
            i -= 1;
            m.remove(&i);
            assert_eq!(m.table.capacity(), new_cap);
        }
        // A little more than one quarter full.
        m.shrink_to_fit();
        assert_eq!(m.table.capacity(), cap);
        // again, a little more than half full
        for _ in 0..cap / 2 - 1 {
            i -= 1;
            m.remove(&i);
        }
        m.shrink_to_fit();

        assert_eq!(m.len(), i);
        assert!(!m.is_empty());
        assert_eq!(m.table.capacity(), initial_cap);
    }

    #[test]
    fn test_reserve_shrink_to_fit() {
        let mut m = HashMap::new();
        m.insert(0, 0);
        m.remove(&0);
        assert!(m.capacity() >= m.len());
        for i in 0..128 {
            m.insert(i, i);
        }
        m.reserve(256);

        let usable_cap = m.capacity();
        for i in 128..(128 + 256) {
            m.insert(i, i);
            assert_eq!(m.capacity(), usable_cap);
        }

        for i in 100..(128 + 256) {
            assert_eq!(m.remove(&i), Some(i));
        }
        m.shrink_to_fit();

        assert_eq!(m.len(), 100);
        assert!(!m.is_empty());
        assert!(m.capacity() >= m.len());

        for i in 0..100 {
            assert_eq!(m.remove(&i), Some(i));
        }
        m.shrink_to_fit();
        m.insert(0, 0);

        assert_eq!(m.len(), 1);
        assert!(m.capacity() >= m.len());
        assert_eq!(m.remove(&0), Some(0));
    }

    #[test]
    fn test_from_iter() {
        let xs = [(1, 1), (2, 2), (3, 3), (4, 4), (5, 5), (6, 6)];

        let map: HashMap<_, _> = xs.iter().cloned().collect();

        for &(k, v) in &xs {
            assert_eq!(map.get(&k), Some(&v));
        }
    }

    #[test]
    fn test_size_hint() {
        let xs = [(1, 1), (2, 2), (3, 3), (4, 4), (5, 5), (6, 6)];

        let map: HashMap<_, _>  = xs.iter().cloned().collect();

        let mut iter = map.iter();

        for _ in iter.by_ref().take(3) {}

        assert_eq!(iter.size_hint(), (3, Some(3)));
    }

    #[test]
    fn test_iter_len() {
        let xs = [(1, 1), (2, 2), (3, 3), (4, 4), (5, 5), (6, 6)];

        let map: HashMap<_, _>  = xs.iter().cloned().collect();

        let mut iter = map.iter();

        for _ in iter.by_ref().take(3) {}

        assert_eq!(iter.len(), 3);
    }

    #[test]
    fn test_mut_size_hint() {
        let xs = [(1, 1), (2, 2), (3, 3), (4, 4), (5, 5), (6, 6)];

        let mut map: HashMap<_, _>  = xs.iter().cloned().collect();

        let mut iter = map.iter_mut();

        for _ in iter.by_ref().take(3) {}

        assert_eq!(iter.size_hint(), (3, Some(3)));
    }

    #[test]
    fn test_iter_mut_len() {
        let xs = [(1, 1), (2, 2), (3, 3), (4, 4), (5, 5), (6, 6)];

        let mut map: HashMap<_, _>  = xs.iter().cloned().collect();

        let mut iter = map.iter_mut();

        for _ in iter.by_ref().take(3) {}

        assert_eq!(iter.len(), 3);
    }

    #[test]
    fn test_index() {
        let mut map = HashMap::new();

        map.insert(1, 2);
        map.insert(2, 1);
        map.insert(3, 4);

        assert_eq!(map[&2], 1);
    }

    #[test]
    #[should_panic]
    fn test_index_nonexistent() {
        let mut map = HashMap::new();

        map.insert(1, 2);
        map.insert(2, 1);
        map.insert(3, 4);

        map[&4];
    }

    #[test]
    fn test_entry(){
        let xs = [(1, 10), (2, 20), (3, 30), (4, 40), (5, 50), (6, 60)];

        let mut map: HashMap<_, _> = xs.iter().cloned().collect();

        // Existing key (insert)
        match map.entry(1) {
            Vacant(_) => unreachable!(),
            Occupied(mut view) => {
                assert_eq!(view.get(), &10);
                assert_eq!(view.insert(100), 10);
            }
        }
        assert_eq!(map.get(&1).unwrap(), &100);
        assert_eq!(map.len(), 6);


        // Existing key (update)
        match map.entry(2) {
            Vacant(_) => unreachable!(),
            Occupied(mut view) => {
                let v = view.get_mut();
                let new_v = (*v) * 10;
                *v = new_v;
            }
        }
        assert_eq!(map.get(&2).unwrap(), &200);
        assert_eq!(map.len(), 6);

        // Existing key (take)
        match map.entry(3) {
            Vacant(_) => unreachable!(),
            Occupied(view) => {
                assert_eq!(view.remove(), 30);
            }
        }
        assert_eq!(map.get(&3), None);
        assert_eq!(map.len(), 5);


        // Inexistent key (insert)
        match map.entry(10) {
            Occupied(_) => unreachable!(),
            Vacant(view) => {
                assert_eq!(*view.insert(1000), 1000);
            }
        }
        assert_eq!(map.get(&10).unwrap(), &1000);
        assert_eq!(map.len(), 6);
    }

    #[test]
    fn test_entry_take_doesnt_corrupt() {
        #![allow(deprecated)] //rand
        // Test for #19292
        fn check(m: &HashMap<isize, ()>) {
            for k in m.keys() {
                assert!(m.contains_key(k),
                        "{} is in keys() but not in the map?", k);
            }
        }

        let mut m = HashMap::new();
        let mut rng = thread_rng();

        // Populate the map with some items.
        for _ in 0..50 {
            let x = rng.gen_range(-10, 10);
            m.insert(x, ());
        }

        for i in 0..1000 {
            let x = rng.gen_range(-10, 10);
            match m.entry(x) {
                Vacant(_) => {},
                Occupied(e) => {
                    println!("{}: remove {}", i, x);
                    e.remove();
                },
            }

            check(&m);
        }
    }

    #[test]
    fn test_extend_ref() {
        let mut a = HashMap::new();
        a.insert(1, "one");
        let mut b = HashMap::new();
        b.insert(2, "two");
        b.insert(3, "three");

        a.extend(&b);

        assert_eq!(a.len(), 3);
        assert_eq!(a[&1], "one");
        assert_eq!(a[&2], "two");
        assert_eq!(a[&3], "three");
    }

    #[test]
    fn test_capacity_not_less_than_len() {
        let mut a = HashMap::new();
        let mut item = 0;

        for _ in 0..116 {
            a.insert(item, 0);
            item += 1;
        }

        assert!(a.capacity() > a.len());

        let free = a.capacity() - a.len();
        for _ in 0..free {
            a.insert(item, 0);
            item += 1;
        }

        assert_eq!(a.len(), a.capacity());

        // Insert at capacity should cause allocation.
        a.insert(item, 0);
        assert!(a.capacity() > a.len());
    }

    #[test]
    fn test_occupied_entry_key() {
        let mut a = HashMap::new();
        let key = "hello there";
        let value = "value goes here";
        assert!(a.is_empty());
        a.insert(key.clone(), value.clone());
        assert_eq!(a.len(), 1);
        assert_eq!(a[key], value);

        match a.entry(key.clone()) {
            Vacant(_) => panic!(),
            Occupied(e) => assert_eq!(key, *e.key()),
        }
        assert_eq!(a.len(), 1);
        assert_eq!(a[key], value);
    }

    #[test]
    fn test_vacant_entry_key() {
        let mut a = HashMap::new();
        let key = "hello there";
        let value = "value goes here";

        assert!(a.is_empty());
        match a.entry(key.clone()) {
            Occupied(_) => panic!(),
            Vacant(e) => {
                assert_eq!(key, *e.key());
                e.insert(value.clone());
            },
        }
        assert_eq!(a.len(), 1);
        assert_eq!(a[key], value);
    }
}<|MERGE_RESOLUTION|>--- conflicted
+++ resolved
@@ -12,23 +12,13 @@
 use self::Entry::*;
 use self::VacantEntryState::*;
 
-<<<<<<< HEAD
 use std::borrow::Borrow;
 use std::cmp::max;
 use std::fmt::{self, Debug};
 use std::hash::{Hash, SipHasher, BuildHasher};
-use std::iter::{self, Map, FromIterator};
+use std::iter::FromIterator;
 use std::mem::{self, replace};
 use std::ops::{Deref, Index};
-=======
-use borrow::Borrow;
-use cmp::max;
-use fmt::{self, Debug};
-use hash::{Hash, SipHasher, BuildHasher};
-use iter::FromIterator;
-use mem::{self, replace};
-use ops::{Deref, Index};
->>>>>>> 036cdc21
 use rand::{self, Rng};
 
 use zipped::PairPtrs;
@@ -886,7 +876,6 @@
     ///     print!("{}", val);
     /// }
     /// ```
-    #[unstable(feature = "map_values_mut", reason = "recently added", issue = "32551")]
     pub fn values_mut<'a>(&'a mut self) -> ValuesMut<'a, K, V> {
         ValuesMut { inner: self.iter_mut() }
     }
@@ -1014,14 +1003,8 @@
     /// ```
     #[inline]
     pub fn drain(&mut self) -> Drain<K, V> {
-<<<<<<< HEAD
-        fn second<A, B>((_, b): (A, B)) -> B { b }
-        Drain {
-            inner: self.table.drain().map(second),
-=======
         Drain {
             inner: self.table.drain(),
->>>>>>> 036cdc21
         }
     }
 
@@ -1240,11 +1223,7 @@
 
 /// HashMap move iterator.
 pub struct IntoIter<K, V> {
-<<<<<<< HEAD
-    inner: iter::Map<table::IntoIter<PairPtrs<K, V>>, fn((SafeHash, (K, V))) -> (K, V)>
-=======
-    inner: table::IntoIter<K, V>
->>>>>>> 036cdc21
+    inner: table::IntoIter<PairPtrs<K, V>>
 }
 
 /// HashMap keys iterator.
@@ -1277,17 +1256,12 @@
 
 /// HashMap drain iterator.
 pub struct Drain<'a, K: 'a, V: 'a> {
-<<<<<<< HEAD
-    inner: iter::Map<table::Drain<'a, PairPtrs<K, V>>, fn((SafeHash, (K, V))) -> (K, V)>
-=======
-    inner: table::Drain<'a, K, V>
+    inner: table::Drain<'a, PairPtrs<K, V>>
 }
 
 /// Mutable HashMap values iterator.
-#[unstable(feature = "map_values_mut", reason = "recently added", issue = "32551")]
 pub struct ValuesMut<'a, K: 'a, V: 'a> {
     inner: IterMut<'a, K, V>
->>>>>>> 036cdc21
 }
 
 enum InternalEntry<K, V, M> {
@@ -1414,14 +1388,8 @@
     /// let vec: Vec<(&str, isize)> = map.into_iter().collect();
     /// ```
     fn into_iter(self) -> IntoIter<K, V> {
-<<<<<<< HEAD
-        fn second<A, B>((_, b): (A, B)) -> B { b }
-        IntoIter {
-            inner: self.table.into_iter().map(second)
-=======
         IntoIter {
             inner: self.table.into_iter()
->>>>>>> 036cdc21
         }
     }
 }
@@ -1460,7 +1428,11 @@
 impl<K, V> Iterator for IntoIter<K, V> {
     type Item = (K, V);
 
-    #[inline] fn next(&mut self) -> Option<(K, V)> { self.inner.next().map(|(_, k, v)| (k, v)) }
+    #[inline]
+    fn next(&mut self) -> Option<(K, V)> {
+        self.inner.next().map(|(_, (k, v))| (k, v))
+    }
+
     #[inline] fn size_hint(&self) -> (usize, Option<usize>) { self.inner.size_hint() }
 }
 impl<K, V> ExactSizeIterator for IntoIter<K, V> {
@@ -1487,26 +1459,24 @@
     #[inline] fn len(&self) -> usize { self.inner.len() }
 }
 
-<<<<<<< HEAD
-=======
-#[unstable(feature = "map_values_mut", reason = "recently added", issue = "32551")]
 impl<'a, K, V> Iterator for ValuesMut<'a, K, V> {
     type Item = &'a mut V;
 
     #[inline] fn next(&mut self) -> Option<(&'a mut V)> { self.inner.next().map(|(_, v)| v) }
     #[inline] fn size_hint(&self) -> (usize, Option<usize>) { self.inner.size_hint() }
 }
-#[unstable(feature = "map_values_mut", reason = "recently added", issue = "32551")]
 impl<'a, K, V> ExactSizeIterator for ValuesMut<'a, K, V> {
     #[inline] fn len(&self) -> usize { self.inner.len() }
 }
 
-#[stable(feature = "rust1", since = "1.0.0")]
->>>>>>> 036cdc21
 impl<'a, K, V> Iterator for Drain<'a, K, V> {
     type Item = (K, V);
 
-    #[inline] fn next(&mut self) -> Option<(K, V)> { self.inner.next().map(|(_, k, v)| (k, v)) }
+    #[inline]
+    fn next(&mut self) -> Option<(K, V)> {
+        self.inner.next().map(|(_, (k, v))| (k, v))
+    }
+
     #[inline] fn size_hint(&self) -> (usize, Option<usize>) { self.inner.size_hint() }
 }
 impl<'a, K, V> ExactSizeIterator for Drain<'a, K, V> {
